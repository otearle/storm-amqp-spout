--- conflicted
+++ resolved
@@ -25,21 +25,21 @@
  * to outages).</p>
  */
 public class SharedQueueWithBinding implements QueueDeclaration {
-	private static final long serialVersionUID = 2364833412534518859L;
+    private static final long serialVersionUID = 2364833412534518859L;
 
-	private final String queueName;
-	private final String exchange;
-	private final String routingKey;
-	private long queue_ttl, queue_expires, queue_max_length = -1;
+    private final String queueName;
+    private final String exchange;
+    private final String routingKey;
+    private long queue_ttl, queue_expires, queue_max_length = -1;
 
-	/**
-	 * Create a declaration of a named, durable, non-exclusive queue bound to
-	 * the specified exchange.
-	 *
-	 * @param queueName  name of the queue to be declared.
-	 * @param exchange  exchange to bind the queue to.
-	 * @param routingKey  routing key for the exchange binding.  Use "#" to
-	 *                    receive all messages published to the exchange.
+    /**
+     * Create a declaration of a named, durable, non-exclusive queue bound to
+     * the specified exchange.
+     *
+     * @param queueName  name of the queue to be declared.
+     * @param exchange  exchange to bind the queue to.
+     * @param routingKey  routing key for the exchange binding.  Use "#" to
+     *                    receive all messages published to the exchange.
      * @param queue_ttl time (in milliseconds) for each message on the queue to
      *                  be considered "alive" http://www.rabbitmq.com/ttl.html
      * @param queue_expires time (in milliseconds) for the queue to stick around
@@ -48,17 +48,17 @@
      *                         This includes acked and unacked messages.  Further
      *                         messages delivered to the queue will be dropped or
      *                         sent to the dead-letter queue
-	 */
-	public SharedQueueWithBinding(String queueName, String exchange, String
-			routingKey, long queue_ttl, long queue_expires, long
-			queue_max_length) {
-		this.queueName = queueName;
-		this.exchange = exchange;
-		this.routingKey = routingKey;
-		this.queue_ttl = queue_ttl;
-		this.queue_expires = queue_expires;
-		this.queue_max_length = queue_max_length;
-	}
+     */
+    public SharedQueueWithBinding(String queueName, String exchange, String
+            routingKey, long queue_ttl, long queue_expires, long
+            queue_max_length) {
+        this.queueName = queueName;
+        this.exchange = exchange;
+        this.routingKey = routingKey;
+        this.queue_ttl = queue_ttl;
+        this.queue_expires = queue_expires;
+        this.queue_max_length = queue_max_length;
+    }
 
     /**
      * Create a declaration of a named, durable, non-exclusive queue bound to
@@ -75,62 +75,51 @@
         this.routingKey = routingKey;
     }
 
-	/**
-	 * Verifies the exchange exists, creates the named queue if it does not
-	 * exist, and binds it to the exchange.
-	 *
-	 * @return the server's response to the successful queue declaration.
-	 *
-	 * @throws IOException  if the exchange does not exist, the queue could not
-	 *                      be declared, or if the AMQP connection drops.
-	 */
-	@Override
-	public Queue.DeclareOk declare(Channel channel) throws IOException {
+    /**
+     * Verifies the exchange exists, creates the named queue if it does not
+     * exist, and binds it to the exchange.
+     *
+     * @return the server's response to the successful queue declaration.
+     *
+     * @throws IOException  if the exchange does not exist, the queue could not
+     *                      be declared, or if the AMQP connection drops.
+     */
+    @Override
+    public Queue.DeclareOk declare(Channel channel) throws IOException {
         final Queue.DeclareOk queue;
         Queue.DeclareOk queue1;
         Map<String, Object> args = new HashMap<String, Object>();
         if (queue_ttl > -1) args.put("x-message-ttl", queue_ttl);
-		if (queue_expires > -1) args.put("x-expires",     queue_expires);
-		if (queue_max_length > -1) args.put("x-max-length",  queue_max_length);
-<<<<<<< HEAD
+        if (queue_expires > -1) args.put("x-expires",     queue_expires);
+        if (queue_max_length > -1) args.put("x-max-length",  queue_max_length);
         if (!exchange.isEmpty()) {
             try {
                 channel.exchangeDeclarePassive(exchange);
             } catch (IOException e) {
                 channel.exchangeDeclare(exchange, "direct", true);
             }
-=======
-        try {
-            channel.exchangeDeclarePassive(exchange);
-        } catch (IOException e) {
-            channel.exchangeDeclare(exchange, "direct", true);
->>>>>>> a275af85
         }
         try {
            queue1 = channel.queueDeclarePassive(queueName);
         } catch (IOException e) {
-<<<<<<< HEAD
             // The arguments for queueDeclare are: name, durable, exclusive, autoDelete, args
             // Sending an empty Map is bad form.  If it's empty, just send null
             if (args.isEmpty()) {
                 args = null;
             }
-=======
-            // The args for queueDeclare are: name, durable, exclusive, autoDelete, arguments
->>>>>>> a275af85
             queue1 = channel.queueDeclare(queueName,true,false,false,args);
         }
         queue = queue1;
         channel.queueBind(queue.getQueue(), exchange, routingKey);
 
-		return queue;
-	}
+        return queue;
+    }
 
-	/**
-	 * Returns <tt>true</tt> as this queue is safe for parallel consumers.
-	 */
-	@Override
-	public boolean isParallelConsumable() {
-		return true;
-	}
+    /**
+     * Returns <tt>true</tt> as this queue is safe for parallel consumers.
+     */
+    @Override
+    public boolean isParallelConsumable() {
+        return true;
+    }
 }